--- conflicted
+++ resolved
@@ -143,22 +143,6 @@
         CRITICAL_RISK_THRESHOLD = 5
 
         for source in sources:
-<<<<<<< HEAD
-=======
-            # Determine risk_level_text based on backend logic
-            risk_level_text = "N/A"
-            flags = source.flag_count or 0
-            if flags >= CRITICAL_RISK_THRESHOLD:
-                risk_level_text = "Critical Risk"
-            elif flags >= HIGH_RISK_THRESHOLD:
-                risk_level_text = "High Risk"
-            elif flags >= MEDIUM_RISK_THRESHOLD:
-                risk_level_text = "Medium Risk"
-            else:
-                risk_level_text = "Low Risk"
-
-            # Handle the case where last_flagged_at might have a default timestamp
->>>>>>> ddf58b83
             last_flagged_display = None
             if source.flag_count > 0 and source.last_flagged_at:
                 last_flagged_display = source.last_flagged_at.isoformat()
@@ -323,15 +307,9 @@
             source_status["status"] = "Tracking"
             
             is_content_flagged_by_ai = (
-<<<<<<< HEAD
                 full_analysis_results["cm_sdd"]["discrepancy_detected"] or
                 (full_analysis_results["ls_zlf"]["deepfake_analysis"]["deepfake_detected"]) or 
                 (full_analysis_results["ls_zlf"]["llm_origin_analysis"]["llm_origin"] not in ["N/A", "Human/Uncertain"])
-=======
-                full_analysis_results["cm_sdd"].get("discrepancy_detected", False) or
-                (full_analysis_results["ls_zlf"].get("deepfake_analysis", {}).get("deepfake_detected", False)) or
-                (full_analysis_results["ls_zlf"].get("llm_origin_analysis", {}).get("llm_origin", "N/A") not in ["N/A", "Human/Uncertain", "Error"])
->>>>>>> ddf58b83
             )
 
             source_record = db.query(Source).filter(Source.source_id == source_id).first()
@@ -373,29 +351,15 @@
                 risk_level_text = "High Risk"
             elif source_record.flag_count >= MEDIUM_RISK_THRESHOLD:
                 risk_level_text = "Medium Risk"
-<<<<<<< HEAD
             else: 
-=======
-            else: # If flag_count is 0 or less than medium
->>>>>>> ddf58b83
                 risk_level_text = "Low Risk"
 
             source_status["flag_count"] = source_record.flag_count
-<<<<<<< HEAD
             source_status["is_high_risk"] = source_record.is_high_risk 
             source_status["risk_level_text"] = risk_level_text 
             
         else: 
             logger.debug("No source_id provided. Skipping source tracking.") # CHANGED
-=======
-            source_status["is_high_risk"] = source_record.is_high_risk # Keep this for internal logic
-            source_status["risk_level_text"] = risk_level_text # NEW: Add the human-readable text
-            source_status["last_flagged_at"] = source_record.last_flagged_at.isoformat() if source_record.last_flagged_at else None
-
-
-        else: # This block handles the case where no source_id was provided
-            print("DEBUG: No source_id provided. Skipping source tracking.", flush=True)
->>>>>>> ddf58b83
 
         full_analysis_results["source_tracking"] = source_status 
 
